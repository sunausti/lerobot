--- conflicted
+++ resolved
@@ -19,7 +19,6 @@
 import logging
 from typing import TypedDict
 
-import torch
 from torch import nn
 from typing_extensions import Unpack
 
@@ -39,11 +38,7 @@
 from lerobot.policies.smolvla.configuration_smolvla import SmolVLAConfig
 from lerobot.policies.tdmpc.configuration_tdmpc import TDMPCConfig
 from lerobot.policies.vqbet.configuration_vqbet import VQBeTConfig
-<<<<<<< HEAD
-from lerobot.processor.pipeline import EnvTransition, RobotProcessor, TransitionIndex
-=======
 from lerobot.processor.pipeline import RobotProcessor
->>>>>>> 26dd1a01
 
 
 def get_policy_class(name: str) -> PreTrainedPolicy:
@@ -111,12 +106,6 @@
         raise ValueError(f"Policy type '{policy_type}' is not available.")
 
 
-<<<<<<< HEAD
-def make_processor(
-    policy_cfg: PreTrainedConfig,
-    pretrained_path: str | None = None,
-    **kwargs,
-=======
 class ProcessorConfigKwargs(TypedDict, total=False):
     """Keyword arguments for the processor config."""
 
@@ -128,7 +117,6 @@
     policy_cfg: PreTrainedConfig,
     pretrained_path: str | None = None,
     **kwargs: Unpack[ProcessorConfigKwargs],
->>>>>>> 26dd1a01
 ) -> tuple[RobotProcessor, RobotProcessor]:
     """Make a processor instance for a given policy type.
 
@@ -150,9 +138,6 @@
     if pretrained_path:
         # Load a pretrained processor
         # TODO(azouitine): Handle this case.
-<<<<<<< HEAD
-        raise NotImplementedError("Loading a pretrained processor is not implemented.")
-=======
         return (
             RobotProcessor.from_pretrained(
                 source=pretrained_path,
@@ -163,7 +148,6 @@
                 config_filename=kwargs.get("postprocessor_config_filename", "postprocessor.json"),
             ),
         )
->>>>>>> 26dd1a01
 
     # Create a new processor based on policy type
     if policy_cfg.type == "tdmpc":
@@ -214,23 +198,6 @@
     else:
         raise NotImplementedError(f"Processor for policy type '{policy_cfg.type}' is not implemented.")
 
-<<<<<<< HEAD
-    # Helper hook function to detect NaNs in observation
-    def nan_detection_hook(step_idx: int, transition: EnvTransition) -> None:
-        observation = transition[TransitionIndex.OBSERVATION]
-        if observation is not None:
-            for key, value in observation.items():
-                if isinstance(value, torch.Tensor) and torch.isnan(value).any():
-                    logging.warning(f"NaN detected in observation key '{key}' after step {step_idx}: {value}")
-
-    # Attach the hook to all returned processors
-    if isinstance(processors, RobotProcessor):
-        processors = (processors,)  # Wrap single processor in tuple for consistency
-    for processor in processors:
-        processor.register_after_step_hook(nan_detection_hook)
-
-=======
->>>>>>> 26dd1a01
     return processors
 
 
