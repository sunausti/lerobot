# !/usr/bin/env python

# Copyright 2025 The HuggingFace Inc. team. All rights reserved.
#
# Licensed under the Apache License, Version 2.0 (the "License");
# you may not use this file except in compliance with the License.
# You may obtain a copy of the License at
#
#     http://www.apache.org/licenses/LICENSE-2.0
#
# Unless required by applicable law or agreed to in writing, software
# distributed under the License is distributed on an "AS IS" BASIS,
# WITHOUT WARRANTIES OR CONDITIONS OF ANY KIND, either express or implied.
# See the License for the specific language governing permissions and
# limitations under the License.

from dataclasses import dataclass, field

import numpy as np
from scipy.spatial.transform import Rotation

from lerobot.configs.types import FeatureType, PolicyFeature
from lerobot.constants import ACTION, OBS_STATE
from lerobot.model.kinematics import RobotKinematics
from lerobot.processor.pipeline import (
    ActionProcessorStep,
    ComplementaryDataProcessorStep,
    EnvTransition,
    ObservationProcessorStep,
    ProcessorStep,
    ProcessorStepRegistry,
    TransitionKey,
)
from lerobot.robots.robot import Robot


@ProcessorStepRegistry.register("ee_reference_and_delta")
@dataclass
class EEReferenceAndDelta(ActionProcessorStep):
    """
    Compute the desired end-effector pose from the target pose and the current pose.

    Input ACTION keys:
    {
        "action.enabled": bool,
        "action.displacement_{x,y,z,wx,wy,wz}" : float
        "complementary_data.raw_joint_positions": dict,
    }

    Output ACTION keys:
    {
        "action.ee.{x,y,z,wx,wy,wz}" : float
    }
    """

    kinematics: RobotKinematics
    end_effector_step_sizes: dict
    motor_names: list[str]
    use_latched_reference: bool = (
        True  # If True, latch reference on enable; if False, always use current pose
    )

    reference_ee_pose: np.ndarray | None = field(default=None, init=False, repr=False)
    _prev_enabled: bool = field(default=False, init=False, repr=False)
    _command_when_disabled: np.ndarray | None = field(default=None, init=False, repr=False)

    def action(self, action):
        new_action = action.copy()
        comp = self.transition.get(TransitionKey.COMPLEMENTARY_DATA)

        # Get joint positions from complimentary data
        raw = comp.get("raw_joint_positions", None)
        if raw is None:
            raise ValueError(
                "raw_joint_positions is not in complementary data and is required for EEReferenceAndDelta"
            )

        if "reference_joint_positions" in comp:
            q = comp["reference_joint_positions"]
        else:
            q = np.array([float(raw[n]) for n in self.motor_names], dtype=float)

        # Current pose from FK on measured joints
        t_curr = self.kinematics.forward_kinematics(q)

<<<<<<< HEAD
        enabled = bool(new_action.pop("action.enabled", 0))
        tx = float(new_action.pop("action.displacement_x", 0.0))
        ty = float(new_action.pop("action.displacement_y", 0.0))
        tz = float(new_action.pop("action.displacement_z", 0.0))
        wx = float(new_action.pop("action.displacement_wx", 0.0))
        wy = float(new_action.pop("action.displacement_wy", 0.0))
        wz = float(new_action.pop("action.displacement_wz", 0.0))
=======
        enabled = bool(new_action.pop(f"{ACTION}.enabled", 0))
        tx = float(new_action.pop(f"{ACTION}.target_x", 0.0))
        ty = float(new_action.pop(f"{ACTION}.target_y", 0.0))
        tz = float(new_action.pop(f"{ACTION}.target_z", 0.0))
        wx = float(new_action.pop(f"{ACTION}.target_wx", 0.0))
        wy = float(new_action.pop(f"{ACTION}.target_wy", 0.0))
        wz = float(new_action.pop(f"{ACTION}.target_wz", 0.0))
>>>>>>> 08fb310e

        desired = None

        if enabled:
            ref = t_curr
            if self.use_latched_reference:
                # Latched reference mode: latch reference at the rising edge
                if not self._prev_enabled or self.reference_ee_pose is None:
                    self.reference_ee_pose = t_curr.copy()
                ref = self.reference_ee_pose if self.reference_ee_pose is not None else t_curr

            delta_p = np.array(
                [
                    tx * self.end_effector_step_sizes["x"],
                    ty * self.end_effector_step_sizes["y"],
                    tz * self.end_effector_step_sizes["z"],
                ],
                dtype=float,
            )
            r_abs = Rotation.from_rotvec([wx, wy, wz]).as_matrix()
            desired = np.eye(4, dtype=float)
            desired[:3, :3] = ref[:3, :3] @ r_abs
            desired[:3, 3] = ref[:3, 3] + delta_p

            self._command_when_disabled = desired.copy()
        else:
            # While disabled, keep sending the same command to avoid drift.
            if self._command_when_disabled is None:
                # If we've never had an enabled command yet, freeze current FK pose once.
                self._command_when_disabled = t_curr.copy()
            desired = self._command_when_disabled.copy()

        # Write action fields
        pos = desired[:3, 3]
        tw = Rotation.from_matrix(desired[:3, :3]).as_rotvec()
        new_action[f"{ACTION}.ee.x"] = float(pos[0])
        new_action[f"{ACTION}.ee.y"] = float(pos[1])
        new_action[f"{ACTION}.ee.z"] = float(pos[2])
        new_action[f"{ACTION}.ee.wx"] = float(tw[0])
        new_action[f"{ACTION}.ee.wy"] = float(tw[1])
        new_action[f"{ACTION}.ee.wz"] = float(tw[2])

        self._prev_enabled = enabled
        return new_action

    def reset(self):
        self._prev_enabled = False
        self.reference_ee_pose = None
        self._command_when_disabled = None

    def transform_features(self, features: dict[str, PolicyFeature]) -> dict[str, PolicyFeature]:
<<<<<<< HEAD
        features.pop("action.enabled", None)
        features.pop("action.displacement_x", None)
        features.pop("action.displacement_y", None)
        features.pop("action.displacement_z", None)
        features.pop("action.displacement_wx", None)
        features.pop("action.displacement_wy", None)
        features.pop("action.displacement_wz", None)

        features["action.ee.x"] = (PolicyFeature(type=FeatureType.ACTION, shape=(1,)),)
        features["action.ee.y"] = (PolicyFeature(type=FeatureType.ACTION, shape=(1,)),)
        features["action.ee.z"] = (PolicyFeature(type=FeatureType.ACTION, shape=(1,)),)
        features["action.ee.wx"] = (PolicyFeature(type=FeatureType.ACTION, shape=(1,)),)
        features["action.ee.wy"] = (PolicyFeature(type=FeatureType.ACTION, shape=(1,)),)
        features["action.ee.wz"] = (PolicyFeature(type=FeatureType.ACTION, shape=(1,)),)
=======
        features.pop(f"{ACTION}.enabled", None)
        features.pop(f"{ACTION}.target_x", None)
        features.pop(f"{ACTION}.target_y", None)
        features.pop(f"{ACTION}.target_z", None)
        features.pop(f"{ACTION}.target_wx", None)
        features.pop(f"{ACTION}.target_wy", None)
        features.pop(f"{ACTION}.target_wz", None)

        features[f"{ACTION}.ee.x"] = (PolicyFeature(type=FeatureType.ACTION, shape=(1,)),)
        features[f"{ACTION}.ee.y"] = (PolicyFeature(type=FeatureType.ACTION, shape=(1,)),)
        features[f"{ACTION}.ee.z"] = (PolicyFeature(type=FeatureType.ACTION, shape=(1,)),)
        features[f"{ACTION}.ee.wx"] = (PolicyFeature(type=FeatureType.ACTION, shape=(1,)),)
        features[f"{ACTION}.ee.wy"] = (PolicyFeature(type=FeatureType.ACTION, shape=(1,)),)
        features[f"{ACTION}.ee.wz"] = (PolicyFeature(type=FeatureType.ACTION, shape=(1,)),)
>>>>>>> 08fb310e
        return features


@ProcessorStepRegistry.register("ee_bounds_and_safety")
@dataclass
class EEBoundsAndSafety(ActionProcessorStep):
    """
    Clip the end-effector pose to the bounds and check for jumps.

    Input ACTION keys:
    {
        "action.ee.{x,y,z,wx,wy,wz}" : float
    }

    Output ACTION keys:
    {
        "action.ee.{x,y,z,wx,wy,wz}" : float
    }
    """

    end_effector_bounds: dict
    max_ee_step_m: float = 0.05
    max_ee_twist_step_rad: float = 0.20
    _last_pos: np.ndarray | None = field(default=None, init=False, repr=False)
    _last_twist: np.ndarray | None = field(default=None, init=False, repr=False)

    def action(self, act: dict) -> dict:
        x = act.get(f"{ACTION}.ee.x", None)
        y = act.get(f"{ACTION}.ee.y", None)
        z = act.get(f"{ACTION}.ee.z", None)
        wx = act.get(f"{ACTION}.ee.wx", None)
        wy = act.get(f"{ACTION}.ee.wy", None)
        wz = act.get(f"{ACTION}.ee.wz", None)

        if None in (x, y, z, wx, wy, wz):
            return act

        pos = np.array([x, y, z], dtype=float)
        twist = np.array([wx, wy, wz], dtype=float)

        # Clip position
        pos = np.clip(pos, self.end_effector_bounds["min"], self.end_effector_bounds["max"])

        # Check for jumps in position
        if self._last_pos is not None:
            dpos = pos - self._last_pos
            n = float(np.linalg.norm(dpos))
            if n > self.max_ee_step_m and n > 0:
                pos = self._last_pos + dpos * (self.max_ee_step_m / n)
                raise ValueError(f"EE jump {n:.3f}m > {self.max_ee_step_m}m")

        self._last_pos = pos
        self._last_twist = twist

        act[f"{ACTION}.ee.x"] = float(pos[0])
        act[f"{ACTION}.ee.y"] = float(pos[1])
        act[f"{ACTION}.ee.z"] = float(pos[2])
        act[f"{ACTION}.ee.wx"] = float(twist[0])
        act[f"{ACTION}.ee.wy"] = float(twist[1])
        act[f"{ACTION}.ee.wz"] = float(twist[2])
        return act

    def reset(self):
        self._last_pos = None
        self._last_twist = None


@ProcessorStepRegistry.register("inverse_kinematics_ee_to_joints")
@dataclass
class InverseKinematicsEEToJoints(ProcessorStep):
    """
    Compute the desired joint positions from the desired end-effector pose.

    Input ACTION keys:
    {
        "action.ee.{x,y,z,wx,wy,wz}" : float
        "complementary_data.raw_joint_positions": dict,
    }

    Output ACTION keys:
    {
        "action.joint_name_1.pos": float,
        "action.joint_name_2.pos": float,
        ...
        "action.joint_name_n.pos": float,
    }
    """

    kinematics: RobotKinematics
    motor_names: list[str]
    q_curr: np.ndarray | None = field(default=None, init=False, repr=False)
    initial_guess_current_joints: bool = True

    def __call__(self, transition: EnvTransition) -> EnvTransition:
        act = transition.get(TransitionKey.ACTION) or {}
        comp = transition.get(TransitionKey.COMPLEMENTARY_DATA) or {}

        x = act.get(f"{ACTION}.ee.x", None)
        y = act.get(f"{ACTION}.ee.y", None)
        z = act.get(f"{ACTION}.ee.z", None)
        wx = act.get(f"{ACTION}.ee.wx", None)
        wy = act.get(f"{ACTION}.ee.wy", None)
        wz = act.get(f"{ACTION}.ee.wz", None)

        if None in (x, y, z, wx, wy, wz):
            return transition

        # Get joint positions from complimentary data
        raw = comp.get("raw_joint_positions", None)
        if raw is None:
            raise ValueError(
                "raw_joint_positions is not in complementary data and is required for EEReferenceAndDelta"
            )

        if self.initial_guess_current_joints:  # Use current joints as initial guess
            self.q_curr = np.array([float(raw[n]) for n in self.motor_names], dtype=float)
        else:  # Use previous ik solution as initial guess
            if self.q_curr is None:
                self.q_curr = np.array([float(raw[n]) for n in self.motor_names], dtype=float)

        # Build desired 4x4 transform from pos + rotvec (twist)
        t_des = np.eye(4, dtype=float)
        t_des[:3, :3] = Rotation.from_rotvec([wx, wy, wz]).as_matrix()
        t_des[:3, 3] = [x, y, z]

        # Compute inverse kinematics
        q_target = self.kinematics.inverse_kinematics(self.q_curr, t_des)
        self.q_curr = q_target

        new_act = dict(act)
        for i, name in enumerate(self.motor_names):
            if name == "gripper":
                new_act[f"{OBS_STATE}.gripper.pos"] = float(raw["gripper"])
            else:
                new_act[f"{ACTION}.{name}.pos"] = float(q_target[i])
        transition[TransitionKey.ACTION] = new_act
        if not self.initial_guess_current_joints:
            transition[TransitionKey.COMPLEMENTARY_DATA]["reference_joint_positions"] = q_target
        return transition

    def transform_features(self, features: dict[str, PolicyFeature]) -> dict[str, PolicyFeature]:
        features[f"{OBS_STATE}.gripper.pos"] = (PolicyFeature(type=FeatureType.ACTION, shape=(1,)),)
        features[f"{ACTION}.gripper.pos"] = (PolicyFeature(type=FeatureType.ACTION, shape=(1,)),)
        for name in self.motor_names:
            features[f"{ACTION}.{name}.pos"] = (PolicyFeature(type=FeatureType.ACTION, shape=(1,)),)

        return features

    def reset(self):
        self.q_curr = None


@ProcessorStepRegistry.register("gripper_velocity_to_joint")
@dataclass
class GripperVelocityToJoint(ProcessorStep):
    """
    Convert the gripper velocity to a joint velocity.

    Input ACTION keys:
    {
        "action.gripper": float,
    }

    Output ACTION keys:
    {
        "action.gripper.pos": float,
    }
    """

    motor_names: list[str]
    speed_factor: float = 20.0
    clip_min: float = 0.0
    clip_max: float = 100.0
    discrete_gripper: bool = False

    def __call__(self, transition: EnvTransition) -> EnvTransition:
        obs = transition.get(TransitionKey.OBSERVATION) or {}
        act = transition.get(TransitionKey.ACTION) or {}
        comp = transition.get(TransitionKey.COMPLEMENTARY_DATA) or {}

        if f"{ACTION}.gripper" not in act:
            return transition

        if "gripper" not in self.motor_names:
            new_act = dict(act)
            new_act.pop(f"{ACTION}.gripper", None)
            transition[TransitionKey.ACTION] = new_act
            return transition

        if self.discrete_gripper:
            # Discrete gripper actions are in [0, 1, 2]
            # 0: open, 1: close, 2: stay
            # We need to shift them to [-1, 0, 1] and then scale them to clip_max
            gripper_action = act.get(f"{ACTION}.gripper", 1.0)
            gripper_action = gripper_action - 1.0
            gripper_action *= self.clip_max
            act[f"{ACTION}.gripper"] = gripper_action

        # Get current gripper position from complementary data
        raw = comp.get("raw_joint_positions") or {}
        curr_pos = float(raw.get("gripper"))

        # Compute desired gripper velocity
        u = float(act.get(f"{ACTION}.gripper", 0.0))
        delta = u * float(self.speed_factor)
        gripper_pos = float(np.clip(curr_pos + delta, self.clip_min, self.clip_max))

        new_act = dict(act)
        new_act[f"{ACTION}.gripper.pos"] = gripper_pos
        new_act.pop(f"{ACTION}.gripper", None)
        transition[TransitionKey.ACTION] = new_act

        obs[f"{OBS_STATE}.gripper.pos"] = curr_pos
        transition[TransitionKey.OBSERVATION] = obs
        return transition

    def transform_features(self, features: dict[str, PolicyFeature]) -> dict[str, PolicyFeature]:
        features.pop(f"{ACTION}.gripper", None)
        features[f"{ACTION}.gripper.pos"] = (PolicyFeature(type=FeatureType.ACTION, shape=(1,)),)
        return features


@ProcessorStepRegistry.register("forward_kinematics_joints_to_ee")
@dataclass
class ForwardKinematicsJointsToEE(ObservationProcessorStep):
    """
    Compute the end-effector pose from the joint positions.

    Input OBSERVATION keys:
    {
        "observation.state.{joint_name_1,joint_name_2,...,joint_name_n}.pos": float,
    }

    Output OBSERVATION keys:
    {
        "observation.state.ee.{x,y,z,wx,wy,wz}" : float
    }
    """

    kinematics: RobotKinematics
    motor_names: list[str]

    def observation(self, obs: dict) -> dict:
        if not all(f"{OBS_STATE}.{n}.pos" in obs for n in self.motor_names):
            return obs

        q = np.array([obs[f"{OBS_STATE}.{n}.pos"] for n in self.motor_names], dtype=float)
        t = self.kinematics.forward_kinematics(q)
        pos = t[:3, 3]
        tw = Rotation.from_matrix(t[:3, :3]).as_rotvec()

        obs[f"{OBS_STATE}.ee.x"] = float(pos[0])
        obs[f"{OBS_STATE}.ee.y"] = float(pos[1])
        obs[f"{OBS_STATE}.ee.z"] = float(pos[2])
        obs[f"{OBS_STATE}.ee.wx"] = float(tw[0])
        obs[f"{OBS_STATE}.ee.wy"] = float(tw[1])
        obs[f"{OBS_STATE}.ee.wz"] = float(tw[2])
        return obs

    def transform_features(self, features: dict[str, PolicyFeature]) -> dict[str, PolicyFeature]:
        # We specify the dataset features of this step that we want to be stored in the dataset
        for k in ["x", "y", "z", "wx", "wy", "wz"]:
            features[f"{OBS_STATE}.ee.{k}"] = (PolicyFeature(type=FeatureType.ACTION, shape=(1,)),)
        return features


@ProcessorStepRegistry.register("add_robot_observation")
@dataclass
class AddRobotObservationAsComplimentaryData(ComplementaryDataProcessorStep):
    """
    Read the robot's current observation and insert it into the transition as complementary data.

    - Joint positions are added under complementary_data["raw_joint_positions"] as a dict:
        { "<motor_name>": <float position>, ... }
    """

    robot: Robot

    def complementary_data(self, comp: dict | None) -> dict:
        new_comp = dict(comp)
        obs = (
            self.robot.get_observation()
        )  # todo(steven): why not self.trtansition.get(TransitionKey.OBSERVATION)?

        new_comp["raw_joint_positions"] = {
            k.removesuffix(".pos"): float(v)
            for k, v in obs.items()
            if isinstance(k, str) and k.endswith(".pos")
        }
        return new_comp<|MERGE_RESOLUTION|>--- conflicted
+++ resolved
@@ -82,16 +82,7 @@
 
         # Current pose from FK on measured joints
         t_curr = self.kinematics.forward_kinematics(q)
-
-<<<<<<< HEAD
-        enabled = bool(new_action.pop("action.enabled", 0))
-        tx = float(new_action.pop("action.displacement_x", 0.0))
-        ty = float(new_action.pop("action.displacement_y", 0.0))
-        tz = float(new_action.pop("action.displacement_z", 0.0))
-        wx = float(new_action.pop("action.displacement_wx", 0.0))
-        wy = float(new_action.pop("action.displacement_wy", 0.0))
-        wz = float(new_action.pop("action.displacement_wz", 0.0))
-=======
+        
         enabled = bool(new_action.pop(f"{ACTION}.enabled", 0))
         tx = float(new_action.pop(f"{ACTION}.target_x", 0.0))
         ty = float(new_action.pop(f"{ACTION}.target_y", 0.0))
@@ -99,7 +90,6 @@
         wx = float(new_action.pop(f"{ACTION}.target_wx", 0.0))
         wy = float(new_action.pop(f"{ACTION}.target_wy", 0.0))
         wz = float(new_action.pop(f"{ACTION}.target_wz", 0.0))
->>>>>>> 08fb310e
 
         desired = None
 
@@ -151,22 +141,6 @@
         self._command_when_disabled = None
 
     def transform_features(self, features: dict[str, PolicyFeature]) -> dict[str, PolicyFeature]:
-<<<<<<< HEAD
-        features.pop("action.enabled", None)
-        features.pop("action.displacement_x", None)
-        features.pop("action.displacement_y", None)
-        features.pop("action.displacement_z", None)
-        features.pop("action.displacement_wx", None)
-        features.pop("action.displacement_wy", None)
-        features.pop("action.displacement_wz", None)
-
-        features["action.ee.x"] = (PolicyFeature(type=FeatureType.ACTION, shape=(1,)),)
-        features["action.ee.y"] = (PolicyFeature(type=FeatureType.ACTION, shape=(1,)),)
-        features["action.ee.z"] = (PolicyFeature(type=FeatureType.ACTION, shape=(1,)),)
-        features["action.ee.wx"] = (PolicyFeature(type=FeatureType.ACTION, shape=(1,)),)
-        features["action.ee.wy"] = (PolicyFeature(type=FeatureType.ACTION, shape=(1,)),)
-        features["action.ee.wz"] = (PolicyFeature(type=FeatureType.ACTION, shape=(1,)),)
-=======
         features.pop(f"{ACTION}.enabled", None)
         features.pop(f"{ACTION}.target_x", None)
         features.pop(f"{ACTION}.target_y", None)
@@ -181,7 +155,6 @@
         features[f"{ACTION}.ee.wx"] = (PolicyFeature(type=FeatureType.ACTION, shape=(1,)),)
         features[f"{ACTION}.ee.wy"] = (PolicyFeature(type=FeatureType.ACTION, shape=(1,)),)
         features[f"{ACTION}.ee.wz"] = (PolicyFeature(type=FeatureType.ACTION, shape=(1,)),)
->>>>>>> 08fb310e
         return features
 
 
