--- conflicted
+++ resolved
@@ -17,13 +17,7 @@
 import importlib.resources
 import json
 import logging
-<<<<<<< HEAD
-import subprocess
-from collections import deque
-from collections.abc import Iterable, Iterator
-=======
 from collections.abc import Iterator
->>>>>>> 2a3d6225
 from pathlib import Path
 from pprint import pformat
 from types import SimpleNamespace
@@ -246,11 +240,7 @@
     return cast_stats_to_numpy(stats)
 
 
-<<<<<<< HEAD
-def write_tasks(tasks: pandas.DataFrame, local_dir: Path):
-=======
 def write_tasks(tasks: pandas.DataFrame, local_dir: Path) -> None:
->>>>>>> 2a3d6225
     path = local_dir / DEFAULT_TASKS_PATH
     path.parent.mkdir(parents=True, exist_ok=True)
     tasks.to_parquet(path)
