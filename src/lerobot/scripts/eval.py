#!/usr/bin/env python

# Copyright 2024 The HuggingFace Inc. team. All rights reserved.
#
# Licensed under the Apache License, Version 2.0 (the "License");
# you may not use this file except in compliance with the License.
# You may obtain a copy of the License at
#
#     http://www.apache.org/licenses/LICENSE-2.0
#
# Unless required by applicable law or agreed to in writing, software
# distributed under the License is distributed on an "AS IS" BASIS,
# WITHOUT WARRANTIES OR CONDITIONS OF ANY KIND, either express or implied.
# See the License for the specific language governing permissions and
# limitations under the License.
"""Evaluate a policy on an environment by running rollouts and computing metrics.

Usage examples:

You want to evaluate a model from the hub (eg: https://huggingface.co/lerobot/diffusion_pusht)
for 10 episodes.

```
python -m lerobot.scripts.eval \
    --policy.path=lerobot/diffusion_pusht \
    --env.type=pusht \
    --eval.batch_size=10 \
    --eval.n_episodes=10 \
    --use_amp=false \
    --device=cuda
```

OR, you want to evaluate a model checkpoint from the LeRobot training script for 10 episodes.
```
python -m lerobot.scripts.eval \
    --policy.path=outputs/train/diffusion_pusht/checkpoints/005000/pretrained_model \
    --env.type=pusht \
    --eval.batch_size=10 \
    --eval.n_episodes=10 \
    --use_amp=false \
    --device=cuda
```

Note that in both examples, the repo/folder should contain at least `config.json` and `model.safetensors` files.

You can learn about the CLI options for this script in the `EvalPipelineConfig` in lerobot/configs/eval.py
"""

import json
import logging
import threading
import time
from collections.abc import Callable
from contextlib import nullcontext
from copy import deepcopy
from dataclasses import asdict
from pathlib import Path
from pprint import pformat

import einops
import gymnasium as gym
import numpy as np
import torch
from termcolor import colored
from torch import Tensor, nn
from tqdm import trange

from lerobot.configs import parser
from lerobot.configs.eval import EvalPipelineConfig
from lerobot.envs.factory import make_env
from lerobot.envs.utils import add_envs_task, check_env_attributes_and_types
from lerobot.policies.factory import make_policy
from lerobot.policies.pretrained import PreTrainedPolicy
from lerobot.policies.utils import get_device_from_parameters
<<<<<<< HEAD
from lerobot.processor import RobotProcessor, TransitionIndex, VanillaObservationProcessor
=======
from lerobot.processor import RobotProcessor, TransitionKey, VanillaObservationProcessor
>>>>>>> 26dd1a01
from lerobot.utils.io_utils import write_video
from lerobot.utils.random_utils import set_seed
from lerobot.utils.utils import (
    get_safe_torch_device,
    init_logging,
    inside_slurm,
)


def rollout(
    env: gym.vector.VectorEnv,
    policy: PreTrainedPolicy,
    seeds: list[int] | None = None,
    return_observations: bool = False,
    render_callback: Callable[[gym.vector.VectorEnv], None] | None = None,
) -> dict:
    """Run a batched policy rollout once through a batch of environments.

    Note that all environments in the batch are run until the last environment is done. This means some
    data will probably need to be discarded (for environments that aren't the first one to be done).

    The return dictionary contains:
        (optional) "observation": A dictionary of (batch, sequence + 1, *) tensors mapped to observation
            keys. NOTE that this has an extra sequence element relative to the other keys in the
            dictionary. This is because an extra observation is included for after the environment is
            terminated or truncated.
        "action": A (batch, sequence, action_dim) tensor of actions applied based on the observations (not
            including the last observations).
        "reward": A (batch, sequence) tensor of rewards received for applying the actions.
        "success": A (batch, sequence) tensor of success conditions (the only time this can be True is upon
            environment termination/truncation).
        "done": A (batch, sequence) tensor of **cumulative** done conditions. For any given batch element,
            the first True is followed by True's all the way till the end. This can be used for masking
            extraneous elements from the sequences above.

    Args:
        env: The batch of environments.
        policy: The policy. Must be a PyTorch nn module.
        seeds: The environments are seeded once at the start of the rollout. If provided, this argument
            specifies the seeds for each of the environments.
        return_observations: Whether to include all observations in the returned rollout data. Observations
            are returned optionally because they typically take more memory to cache. Defaults to False.
        render_callback: Optional rendering callback to be used after the environments are reset, and after
            every step.
    Returns:
        The dictionary described above.
    """
    assert isinstance(policy, nn.Module), "Policy must be a PyTorch nn module."
    device = get_device_from_parameters(policy)

    # Reset the policy and environments.
    policy.reset()
    observation, info = env.reset(seed=seeds)
    if render_callback is not None:
        render_callback(env)

    # Create observation processing processor
    # NOTE: During environment interaction, we skip batch dictionary conversion
    # since that format is only needed for loss computation during training.
    # Using identity functions to avoid unnecessary format transformations.
    obs_processor = RobotProcessor(
        [VanillaObservationProcessor()],
        to_transition=lambda x: x,
        to_output=lambda x: x,
    )

    all_observations = []
    all_actions = []
    all_rewards = []
    all_successes = []
    all_dones = []

    step = 0
    # Keep track of which environments are done.
    done = np.array([False] * env.num_envs)
    max_steps = env.call("_max_episode_steps")[0]
    progbar = trange(
        max_steps,
        desc=f"Running rollout with at most {max_steps} steps",
        disable=inside_slurm(),  # we dont want progress bar when we use slurm, since it clutters the logs
        leave=False,
    )
    check_env_attributes_and_types(env)
    while not np.all(done):
        # Numpy array to tensor and changing dictionary keys to LeRobot policy format.
        transition = (observation, None, None, None, None, None, None)
        processed_transition = obs_processor(transition)
<<<<<<< HEAD
        observation = processed_transition[TransitionIndex.OBSERVATION]
=======
        observation = processed_transition[TransitionKey.OBSERVATION]
>>>>>>> 26dd1a01
        if return_observations:
            all_observations.append(deepcopy(observation))

        # TODO(azouitine): Move this in processor side
        observation = {
            key: observation[key].to(device, non_blocking=device.type == "cuda") for key in observation
        }

        # Infer "task" from attributes of environments.
        # TODO: works with SyncVectorEnv but not AsyncVectorEnv
        observation = add_envs_task(env, observation)

        with torch.inference_mode():
            action = policy.select_action(observation)

        # Convert to CPU / numpy.
        action = action.to("cpu").numpy()
        assert action.ndim == 2, "Action dimensions should be (batch, action_dim)"

        # Apply the next action.
        observation, reward, terminated, truncated, info = env.step(action)
        if render_callback is not None:
            render_callback(env)

        # VectorEnv stores is_success in `info["final_info"][env_index]["is_success"]`. "final_info" isn't
        # available of none of the envs finished.
        if "final_info" in info:
            successes = [info["is_success"] if info is not None else False for info in info["final_info"]]
        else:
            successes = [False] * env.num_envs

        # Keep track of which environments are done so far.
        done = terminated | truncated | done

        all_actions.append(torch.from_numpy(action))
        all_rewards.append(torch.from_numpy(reward))
        all_dones.append(torch.from_numpy(done))
        all_successes.append(torch.tensor(successes))

        step += 1
        running_success_rate = (
            einops.reduce(torch.stack(all_successes, dim=1), "b n -> b", "any").numpy().mean()
        )
        progbar.set_postfix({"running_success_rate": f"{running_success_rate.item() * 100:.1f}%"})
        progbar.update()

    # Track the final observation.
    if return_observations:
        transition = (observation, None, None, None, None, None, None)
        processed_transition = obs_processor(transition)
<<<<<<< HEAD
        observation = processed_transition[TransitionIndex.OBSERVATION]
=======
        observation = processed_transition[TransitionKey.OBSERVATION]
>>>>>>> 26dd1a01
        all_observations.append(deepcopy(observation))

    # Stack the sequence along the first dimension so that we have (batch, sequence, *) tensors.
    ret = {
        "action": torch.stack(all_actions, dim=1),
        "reward": torch.stack(all_rewards, dim=1),
        "success": torch.stack(all_successes, dim=1),
        "done": torch.stack(all_dones, dim=1),
    }
    if return_observations:
        stacked_observations = {}
        for key in all_observations[0]:
            stacked_observations[key] = torch.stack([obs[key] for obs in all_observations], dim=1)
        ret["observation"] = stacked_observations

    if hasattr(policy, "use_original_modules"):
        policy.use_original_modules()

    return ret


def eval_policy(
    env: gym.vector.VectorEnv,
    policy: PreTrainedPolicy,
    n_episodes: int,
    max_episodes_rendered: int = 0,
    videos_dir: Path | None = None,
    return_episode_data: bool = False,
    start_seed: int | None = None,
) -> dict:
    """
    Args:
        env: The batch of environments.
        policy: The policy.
        n_episodes: The number of episodes to evaluate.
        max_episodes_rendered: Maximum number of episodes to render into videos.
        videos_dir: Where to save rendered videos.
        return_episode_data: Whether to return episode data for online training. Incorporates the data into
            the "episodes" key of the returned dictionary.
        start_seed: The first seed to use for the first individual rollout. For all subsequent rollouts the
            seed is incremented by 1. If not provided, the environments are not manually seeded.
    Returns:
        Dictionary with metrics and data regarding the rollouts.
    """
    if max_episodes_rendered > 0 and not videos_dir:
        raise ValueError("If max_episodes_rendered > 0, videos_dir must be provided.")

    if not isinstance(policy, PreTrainedPolicy):
        raise ValueError(
            f"Policy of type 'PreTrainedPolicy' is expected, but type '{type(policy)}' was provided."
        )

    start = time.time()
    policy.eval()

    # Determine how many batched rollouts we need to get n_episodes. Note that if n_episodes is not evenly
    # divisible by env.num_envs we end up discarding some data in the last batch.
    n_batches = n_episodes // env.num_envs + int((n_episodes % env.num_envs) != 0)

    # Keep track of some metrics.
    sum_rewards = []
    max_rewards = []
    all_successes = []
    all_seeds = []
    threads = []  # for video saving threads
    n_episodes_rendered = 0  # for saving the correct number of videos

    # Callback for visualization.
    def render_frame(env: gym.vector.VectorEnv):
        # noqa: B023
        if n_episodes_rendered >= max_episodes_rendered:
            return
        n_to_render_now = min(max_episodes_rendered - n_episodes_rendered, env.num_envs)
        if isinstance(env, gym.vector.SyncVectorEnv):
            ep_frames.append(np.stack([env.envs[i].render() for i in range(n_to_render_now)]))  # noqa: B023
        elif isinstance(env, gym.vector.AsyncVectorEnv):
            # Here we must render all frames and discard any we don't need.
            ep_frames.append(np.stack(env.call("render")[:n_to_render_now]))

    if max_episodes_rendered > 0:
        video_paths: list[str] = []

    if return_episode_data:
        episode_data: dict | None = None

    # we dont want progress bar when we use slurm, since it clutters the logs
    progbar = trange(n_batches, desc="Stepping through eval batches", disable=inside_slurm())
    for batch_ix in progbar:
        # Cache frames for rendering videos. Each item will be (b, h, w, c), and the list indexes the rollout
        # step.
        if max_episodes_rendered > 0:
            ep_frames: list[np.ndarray] = []

        if start_seed is None:
            seeds = None
        else:
            seeds = range(
                start_seed + (batch_ix * env.num_envs), start_seed + ((batch_ix + 1) * env.num_envs)
            )
        rollout_data = rollout(
            env,
            policy,
            seeds=list(seeds) if seeds else None,
            return_observations=return_episode_data,
            render_callback=render_frame if max_episodes_rendered > 0 else None,
        )

        # Figure out where in each rollout sequence the first done condition was encountered (results after
        # this won't be included).
        n_steps = rollout_data["done"].shape[1]
        # Note: this relies on a property of argmax: that it returns the first occurrence as a tiebreaker.
        done_indices = torch.argmax(rollout_data["done"].to(int), dim=1)

        # Make a mask with shape (batch, n_steps) to mask out rollout data after the first done
        # (batch-element-wise). Note the `done_indices + 1` to make sure to keep the data from the done step.
        mask = (torch.arange(n_steps) <= einops.repeat(done_indices + 1, "b -> b s", s=n_steps)).int()
        # Extend metrics.
        batch_sum_rewards = einops.reduce((rollout_data["reward"] * mask), "b n -> b", "sum")
        sum_rewards.extend(batch_sum_rewards.tolist())
        batch_max_rewards = einops.reduce((rollout_data["reward"] * mask), "b n -> b", "max")
        max_rewards.extend(batch_max_rewards.tolist())
        batch_successes = einops.reduce((rollout_data["success"] * mask), "b n -> b", "any")
        all_successes.extend(batch_successes.tolist())
        if seeds:
            all_seeds.extend(seeds)
        else:
            all_seeds.append(None)

        # FIXME: episode_data is either None or it doesn't exist
        if return_episode_data:
            this_episode_data = _compile_episode_data(
                rollout_data,
                done_indices,
                start_episode_index=batch_ix * env.num_envs,
                start_data_index=(0 if episode_data is None else (episode_data["index"][-1].item() + 1)),
                fps=env.unwrapped.metadata["render_fps"],
            )
            if episode_data is None:
                episode_data = this_episode_data
            else:
                # Some sanity checks to make sure we are correctly compiling the data.
                assert episode_data["episode_index"][-1] + 1 == this_episode_data["episode_index"][0]
                assert episode_data["index"][-1] + 1 == this_episode_data["index"][0]
                # Concatenate the episode data.
                episode_data = {k: torch.cat([episode_data[k], this_episode_data[k]]) for k in episode_data}

        # Maybe render video for visualization.
        if max_episodes_rendered > 0 and len(ep_frames) > 0:
            batch_stacked_frames = np.stack(ep_frames, axis=1)  # (b, t, *)
            for stacked_frames, done_index in zip(
                batch_stacked_frames, done_indices.flatten().tolist(), strict=False
            ):
                if n_episodes_rendered >= max_episodes_rendered:
                    break

                videos_dir.mkdir(parents=True, exist_ok=True)
                video_path = videos_dir / f"eval_episode_{n_episodes_rendered}.mp4"
                video_paths.append(str(video_path))
                thread = threading.Thread(
                    target=write_video,
                    args=(
                        str(video_path),
                        stacked_frames[: done_index + 1],  # + 1 to capture the last observation
                        env.unwrapped.metadata["render_fps"],
                    ),
                )
                thread.start()
                threads.append(thread)
                n_episodes_rendered += 1

        progbar.set_postfix(
            {"running_success_rate": f"{np.mean(all_successes[:n_episodes]).item() * 100:.1f}%"}
        )

    # Wait till all video rendering threads are done.
    for thread in threads:
        thread.join()

    # Compile eval info.
    info = {
        "per_episode": [
            {
                "episode_ix": i,
                "sum_reward": sum_reward,
                "max_reward": max_reward,
                "success": success,
                "seed": seed,
            }
            for i, (sum_reward, max_reward, success, seed) in enumerate(
                zip(
                    sum_rewards[:n_episodes],
                    max_rewards[:n_episodes],
                    all_successes[:n_episodes],
                    all_seeds[:n_episodes],
                    strict=True,
                )
            )
        ],
        "aggregated": {
            "avg_sum_reward": float(np.nanmean(sum_rewards[:n_episodes])),
            "avg_max_reward": float(np.nanmean(max_rewards[:n_episodes])),
            "pc_success": float(np.nanmean(all_successes[:n_episodes]) * 100),
            "eval_s": time.time() - start,
            "eval_ep_s": (time.time() - start) / n_episodes,
        },
    }

    if return_episode_data:
        info["episodes"] = episode_data

    if max_episodes_rendered > 0:
        info["video_paths"] = video_paths

    return info


def _compile_episode_data(
    rollout_data: dict, done_indices: Tensor, start_episode_index: int, start_data_index: int, fps: float
) -> dict:
    """Convenience function for `eval_policy(return_episode_data=True)`

    Compiles all the rollout data into a Hugging Face dataset.

    Similar logic is implemented when datasets are pushed to hub (see: `push_to_hub`).
    """
    ep_dicts = []
    total_frames = 0
    for ep_ix in range(rollout_data["action"].shape[0]):
        # + 2 to include the first done frame and the last observation frame.
        num_frames = done_indices[ep_ix].item() + 2
        total_frames += num_frames

        # Here we do `num_frames - 1` as we don't want to include the last observation frame just yet.
        ep_dict = {
            "action": rollout_data["action"][ep_ix, : num_frames - 1],
            "episode_index": torch.tensor([start_episode_index + ep_ix] * (num_frames - 1)),
            "frame_index": torch.arange(0, num_frames - 1, 1),
            "timestamp": torch.arange(0, num_frames - 1, 1) / fps,
            "next.done": rollout_data["done"][ep_ix, : num_frames - 1],
            "next.success": rollout_data["success"][ep_ix, : num_frames - 1],
            "next.reward": rollout_data["reward"][ep_ix, : num_frames - 1].type(torch.float32),
        }

        # For the last observation frame, all other keys will just be copy padded.
        for k in ep_dict:
            ep_dict[k] = torch.cat([ep_dict[k], ep_dict[k][-1:]])

        for key in rollout_data["observation"]:
            ep_dict[key] = rollout_data["observation"][key][ep_ix, :num_frames]

        ep_dicts.append(ep_dict)

    data_dict = {}
    for key in ep_dicts[0]:
        data_dict[key] = torch.cat([x[key] for x in ep_dicts])

    data_dict["index"] = torch.arange(start_data_index, start_data_index + total_frames, 1)

    return data_dict


@parser.wrap()
def eval_main(cfg: EvalPipelineConfig):
    logging.info(pformat(asdict(cfg)))

    # Check device is available
    device = get_safe_torch_device(cfg.policy.device, log=True)

    torch.backends.cudnn.benchmark = True
    torch.backends.cuda.matmul.allow_tf32 = True
    set_seed(cfg.seed)

    logging.info(colored("Output dir:", "yellow", attrs=["bold"]) + f" {cfg.output_dir}")

    logging.info("Making environment.")
    env = make_env(cfg.env, n_envs=cfg.eval.batch_size, use_async_envs=cfg.eval.use_async_envs)

    logging.info("Making policy.")

    policy = make_policy(
        cfg=cfg.policy,
        env_cfg=cfg.env,
    )
    policy.eval()

    with torch.no_grad(), torch.autocast(device_type=device.type) if cfg.policy.use_amp else nullcontext():
        info = eval_policy(
            env,
            policy,
            cfg.eval.n_episodes,
            max_episodes_rendered=10,
            videos_dir=Path(cfg.output_dir) / "videos",
            start_seed=cfg.seed,
        )
    print(info["aggregated"])

    # Save info
    with open(Path(cfg.output_dir) / "eval_info.json", "w") as f:
        json.dump(info, f, indent=2)

    env.close()

    logging.info("End of eval")


if __name__ == "__main__":
    init_logging()
    eval_main()<|MERGE_RESOLUTION|>--- conflicted
+++ resolved
@@ -72,11 +72,7 @@
 from lerobot.policies.factory import make_policy
 from lerobot.policies.pretrained import PreTrainedPolicy
 from lerobot.policies.utils import get_device_from_parameters
-<<<<<<< HEAD
-from lerobot.processor import RobotProcessor, TransitionIndex, VanillaObservationProcessor
-=======
 from lerobot.processor import RobotProcessor, TransitionKey, VanillaObservationProcessor
->>>>>>> 26dd1a01
 from lerobot.utils.io_utils import write_video
 from lerobot.utils.random_utils import set_seed
 from lerobot.utils.utils import (
@@ -164,11 +160,7 @@
         # Numpy array to tensor and changing dictionary keys to LeRobot policy format.
         transition = (observation, None, None, None, None, None, None)
         processed_transition = obs_processor(transition)
-<<<<<<< HEAD
-        observation = processed_transition[TransitionIndex.OBSERVATION]
-=======
         observation = processed_transition[TransitionKey.OBSERVATION]
->>>>>>> 26dd1a01
         if return_observations:
             all_observations.append(deepcopy(observation))
 
@@ -219,11 +211,7 @@
     if return_observations:
         transition = (observation, None, None, None, None, None, None)
         processed_transition = obs_processor(transition)
-<<<<<<< HEAD
-        observation = processed_transition[TransitionIndex.OBSERVATION]
-=======
         observation = processed_transition[TransitionKey.OBSERVATION]
->>>>>>> 26dd1a01
         all_observations.append(deepcopy(observation))
 
     # Stack the sequence along the first dimension so that we have (batch, sequence, *) tensors.
