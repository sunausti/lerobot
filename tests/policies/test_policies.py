#!/usr/bin/env python

# Copyright 2024 The HuggingFace Inc. team. All rights reserved.
#
# Licensed under the Apache License, Version 2.0 (the "License");
# you may not use this file except in compliance with the License.
# You may obtain a copy of the License at
#
#     http://www.apache.org/licenses/LICENSE-2.0
#
# Unless required by applicable law or agreed to in writing, software
# distributed under the License is distributed on an "AS IS" BASIS,
# WITHOUT WARRANTIES OR CONDITIONS OF ANY KIND, either express or implied.
# See the License for the specific language governing permissions and
# limitations under the License.
import inspect
from copy import deepcopy
from pathlib import Path

import einops
import pytest
import torch
from packaging import version
from safetensors.torch import load_file

from lerobot import available_policies
from lerobot.configs.default import DatasetConfig
from lerobot.configs.train import TrainPipelineConfig
from lerobot.configs.types import FeatureType, NormalizationMode, PolicyFeature
from lerobot.datasets.factory import make_dataset
from lerobot.datasets.utils import cycle, dataset_to_policy_features
from lerobot.envs.factory import make_env, make_env_config
from lerobot.optim.factory import make_optimizer_and_scheduler
from lerobot.policies.act.modeling_act import ACTTemporalEnsembler
from lerobot.policies.factory import (
    get_policy_class,
    make_policy,
    make_policy_config,
    make_processor,
)
from lerobot.policies.normalize import Normalize, Unnormalize
from lerobot.policies.pretrained import PreTrainedPolicy
<<<<<<< HEAD
from lerobot.processor import RobotProcessor, TransitionIndex, VanillaObservationProcessor
=======
from lerobot.processor import RobotProcessor, TransitionKey, VanillaObservationProcessor
>>>>>>> 26dd1a01
from lerobot.utils.random_utils import seeded_context
from tests.artifacts.policies.save_policy_to_safetensors import get_policy_stats
from tests.utils import DEVICE, require_cpu, require_env, require_x86_64_kernel


@pytest.fixture
def dummy_dataset_metadata(lerobot_dataset_metadata_factory, info_factory, tmp_path):
    # Create only one camera input which is squared to fit all current policy constraints
    # e.g. vqbet and tdmpc works with one camera only, and tdmpc requires it to be squared
    camera_features = {
        "observation.images.laptop": {
            "shape": (84, 84, 3),
            "names": ["height", "width", "channels"],
            "info": None,
        },
    }
    motor_features = {
        "action": {
            "dtype": "float32",
            "shape": (6,),
            "names": ["shoulder_pan", "shoulder_lift", "elbow_flex", "wrist_flex", "wrist_roll", "gripper"],
        },
        "observation.state": {
            "dtype": "float32",
            "shape": (6,),
            "names": ["shoulder_pan", "shoulder_lift", "elbow_flex", "wrist_flex", "wrist_roll", "gripper"],
        },
    }
    info = info_factory(
        total_episodes=1, total_frames=1, camera_features=camera_features, motor_features=motor_features
    )
    ds_meta = lerobot_dataset_metadata_factory(root=tmp_path / "init", info=info)
    return ds_meta


@pytest.mark.parametrize("policy_name", available_policies)
def test_get_policy_and_config_classes(policy_name: str):
    """Check that the correct policy and config classes are returned."""
    policy_cls = get_policy_class(policy_name)
    policy_cfg = make_policy_config(policy_name)
    assert policy_cls.name == policy_name
    assert issubclass(
        policy_cfg.__class__, inspect.signature(policy_cls.__init__).parameters["config"].annotation
    )


@pytest.mark.parametrize(
    "ds_repo_id,env_name,env_kwargs,policy_name,policy_kwargs",
    [
        ("lerobot/xarm_lift_medium", "xarm", {}, "tdmpc", {"use_mpc": True}),
        ("lerobot/pusht", "pusht", {}, "diffusion", {}),
        ("lerobot/pusht", "pusht", {}, "vqbet", {}),
        ("lerobot/pusht", "pusht", {}, "act", {}),
        ("lerobot/aloha_sim_insertion_human", "aloha", {"task": "AlohaInsertion-v0"}, "act", {}),
        (
            "lerobot/aloha_sim_insertion_scripted",
            "aloha",
            {"task": "AlohaInsertion-v0"},
            "act",
            {},
        ),
        (
            "lerobot/aloha_sim_insertion_human",
            "aloha",
            {"task": "AlohaInsertion-v0"},
            "diffusion",
            {},
        ),
        (
            "lerobot/aloha_sim_transfer_cube_human",
            "aloha",
            {"task": "AlohaTransferCube-v0"},
            "act",
            {},
        ),
        (
            "lerobot/aloha_sim_transfer_cube_scripted",
            "aloha",
            {"task": "AlohaTransferCube-v0"},
            "act",
            {},
        ),
    ],
)
@require_env
def test_policy(ds_repo_id, env_name, env_kwargs, policy_name, policy_kwargs):
    """
    Tests:
        - Making the policy object.
        - Checking that the policy follows the correct protocol and subclasses nn.Module
            and PyTorchModelHubMixin.
        - Updating the policy.
        - Using the policy to select actions at inference time.
        - Test the action can be applied to the policy

    Note: We test various combinations of policy and dataset. The combinations are by no means exhaustive,
          and for now we add tests as we see fit.
    """

    train_cfg = TrainPipelineConfig(
        # TODO(rcadene, aliberts): remove dataset download
        dataset=DatasetConfig(repo_id=ds_repo_id, episodes=[0]),
        policy=make_policy_config(policy_name, push_to_hub=False, **policy_kwargs),
        env=make_env_config(env_name, **env_kwargs),
    )
    train_cfg.validate()

    # Check that we can make the policy object.
    dataset = make_dataset(train_cfg)
    preprocessor, _ = make_processor(train_cfg.policy, None)
    policy = make_policy(train_cfg.policy, ds_meta=dataset.meta)
    assert isinstance(policy, PreTrainedPolicy)

    # Check that we run select_actions and get the appropriate output.
    env = make_env(train_cfg.env, n_envs=2)

    dataloader = torch.utils.data.DataLoader(
        dataset,
        num_workers=0,
        batch_size=2,
        shuffle=True,
        pin_memory=DEVICE != "cpu",
        drop_last=True,
    )
    dl_iter = cycle(dataloader)

    batch = next(dl_iter)

    for key in batch:
        if isinstance(batch[key], torch.Tensor):
            batch[key] = batch[key].to(DEVICE, non_blocking=True)

    # Test updating the policy (and test that it does not mutate the batch)
    batch_ = deepcopy(batch)
    policy.forward(batch)
    assert set(batch) == set(batch_), "Batch keys are not the same after a forward pass."
    assert all(
        torch.equal(batch[k], batch_[k]) if isinstance(batch[k], torch.Tensor) else batch[k] == batch_[k]
        for k in batch
    ), "Batch values are not the same after a forward pass."

    # reset the policy and environment
    policy.reset()
    observation, _ = env.reset(seed=train_cfg.seed)

    # apply transform to normalize the observations
    obs_processor = RobotProcessor([VanillaObservationProcessor()])
    transition = (observation, None, None, None, None, None, None)
    processed_transition = obs_processor(transition)
<<<<<<< HEAD
    observation = processed_transition[TransitionIndex.OBSERVATION]
=======
    observation = processed_transition[TransitionKey.OBSERVATION]
>>>>>>> 26dd1a01

    # send observation to device/gpu
    observation = {key: observation[key].to(DEVICE, non_blocking=True) for key in observation}

    # get the next action for the environment (also check that the observation batch is not modified)
    observation_ = deepcopy(observation)
    with torch.inference_mode():
        action = policy.select_action(observation).cpu().numpy()
    assert set(observation) == set(observation_), (
        "Observation batch keys are not the same after a forward pass."
    )
    assert all(torch.equal(observation[k], observation_[k]) for k in observation), (
        "Observation batch values are not the same after a forward pass."
    )

    # Test step through policy
    env.step(action)


# TODO(rcadene, aliberts): This test is quite end-to-end. Move this test in test_optimizer?
def test_act_backbone_lr():
    """
    Test that the ACT policy can be instantiated with a different learning rate for the backbone.
    """

    cfg = TrainPipelineConfig(
        # TODO(rcadene, aliberts): remove dataset download
        dataset=DatasetConfig(repo_id="lerobot/aloha_sim_insertion_scripted", episodes=[0]),
        policy=make_policy_config("act", optimizer_lr=0.01, optimizer_lr_backbone=0.001, push_to_hub=False),
    )
    cfg.validate()  # Needed for auto-setting some parameters

    assert cfg.policy.optimizer_lr == 0.01
    assert cfg.policy.optimizer_lr_backbone == 0.001

    dataset = make_dataset(cfg)
    preprocessor, _ = make_processor(cfg.policy, None)
    policy = make_policy(cfg.policy, ds_meta=dataset.meta)
    optimizer, _ = make_optimizer_and_scheduler(cfg, policy)
    assert len(optimizer.param_groups) == 2
    assert optimizer.param_groups[0]["lr"] == cfg.policy.optimizer_lr
    assert optimizer.param_groups[1]["lr"] == cfg.policy.optimizer_lr_backbone
    assert len(optimizer.param_groups[0]["params"]) == 133
    assert len(optimizer.param_groups[1]["params"]) == 20


@pytest.mark.parametrize("policy_name", available_policies)
def test_policy_defaults(dummy_dataset_metadata, policy_name: str):
    """Check that the policy can be instantiated with defaults."""
    policy_cls = get_policy_class(policy_name)
    policy_cfg = make_policy_config(policy_name)
    features = dataset_to_policy_features(dummy_dataset_metadata.features)
    policy_cfg.output_features = {key: ft for key, ft in features.items() if ft.type is FeatureType.ACTION}
    policy_cfg.input_features = {
        key: ft for key, ft in features.items() if key not in policy_cfg.output_features
    }
    policy_cls(policy_cfg)


@pytest.mark.parametrize("policy_name", available_policies)
def test_save_and_load_pretrained(dummy_dataset_metadata, tmp_path, policy_name: str):
    policy_cls = get_policy_class(policy_name)
    policy_cfg = make_policy_config(policy_name)
    features = dataset_to_policy_features(dummy_dataset_metadata.features)
    policy_cfg.output_features = {key: ft for key, ft in features.items() if ft.type is FeatureType.ACTION}
    policy_cfg.input_features = {
        key: ft for key, ft in features.items() if key not in policy_cfg.output_features
    }
    policy = policy_cls(policy_cfg)
    policy.to(policy_cfg.device)
    save_dir = tmp_path / f"test_save_and_load_pretrained_{policy_cls.__name__}"
    policy.save_pretrained(save_dir)
    loaded_policy = policy_cls.from_pretrained(save_dir, config=policy_cfg)
    torch.testing.assert_close(list(policy.parameters()), list(loaded_policy.parameters()), rtol=0, atol=0)


@pytest.mark.parametrize("insert_temporal_dim", [False, True])
def test_normalize(insert_temporal_dim):
    """
    Test that normalize/unnormalize can run without exceptions when properly set up, and that they raise
    an exception when the forward pass is called without the stats having been provided.

    TODO(rcadene, alexander-soare): This should also test that the normalization / unnormalization works as
    expected.
    """

    input_features = {
        "observation.image": PolicyFeature(
            type=FeatureType.VISUAL,
            shape=(3, 96, 96),
        ),
        "observation.state": PolicyFeature(
            type=FeatureType.STATE,
            shape=(10,),
        ),
    }
    output_features = {
        "action": PolicyFeature(
            type=FeatureType.ACTION,
            shape=(5,),
        ),
    }

    norm_map = {
        "VISUAL": NormalizationMode.MEAN_STD,
        "STATE": NormalizationMode.MIN_MAX,
        "ACTION": NormalizationMode.MIN_MAX,
    }

    dataset_stats = {
        "observation.image": {
            "mean": torch.randn(3, 1, 1),
            "std": torch.randn(3, 1, 1),
            "min": torch.randn(3, 1, 1),
            "max": torch.randn(3, 1, 1),
        },
        "observation.state": {
            "mean": torch.randn(10),
            "std": torch.randn(10),
            "min": torch.randn(10),
            "max": torch.randn(10),
        },
        "action": {
            "mean": torch.randn(5),
            "std": torch.randn(5),
            "min": torch.randn(5),
            "max": torch.randn(5),
        },
    }

    bsize = 2
    input_batch = {
        "observation.image": torch.randn(bsize, 3, 96, 96),
        "observation.state": torch.randn(bsize, 10),
    }
    output_batch = {
        "action": torch.randn(bsize, 5),
    }

    if insert_temporal_dim:
        tdim = 4

        for key in input_batch:
            # [2,3,96,96] -> [2,tdim,3,96,96]
            input_batch[key] = torch.stack([input_batch[key]] * tdim, dim=1)

        for key in output_batch:
            output_batch[key] = torch.stack([output_batch[key]] * tdim, dim=1)

    # test without stats
    normalize = Normalize(input_features, norm_map, stats=None)
    with pytest.raises(AssertionError):
        normalize(input_batch)

    # test with stats
    normalize = Normalize(input_features, norm_map, stats=dataset_stats)
    normalize(input_batch)

    # test loading pretrained models
    new_normalize = Normalize(input_features, norm_map, stats=None)
    new_normalize.load_state_dict(normalize.state_dict())
    new_normalize(input_batch)

    # test without stats
    unnormalize = Unnormalize(output_features, norm_map, stats=None)
    with pytest.raises(AssertionError):
        unnormalize(output_batch)

    # test with stats
    unnormalize = Unnormalize(output_features, norm_map, stats=dataset_stats)
    unnormalize(output_batch)

    # test loading pretrained models
    new_unnormalize = Unnormalize(output_features, norm_map, stats=None)
    new_unnormalize.load_state_dict(unnormalize.state_dict())
    unnormalize(output_batch)


@pytest.mark.parametrize(
    "ds_repo_id, policy_name, policy_kwargs, file_name_extra",
    [
        # TODO(alexander-soare): `policy.use_mpc=false` was previously the default in the config yaml but it
        # was changed to true. For some reason, tests would pass locally, but not in CI. So here we override
        # to test with `policy.use_mpc=false`.
        ("lerobot/xarm_lift_medium", "tdmpc", {"use_mpc": False}, "use_policy"),
        # ("lerobot/xarm_lift_medium", "tdmpc", {"use_mpc": True}, "use_mpc"),
        # TODO(rcadene): the diffusion model was normalizing the image in mean=0.5 std=0.5 which is a hack supposed to
        # to normalize the image at all. In our current codebase we dont normalize at all. But there is still a minor difference
        # that fails the test. However, by testing to normalize the image with 0.5 0.5 in the current codebase, the test pass.
        # Thus, we deactivate this test for now.
        (
            "lerobot/pusht",
            "diffusion",
            {
                "n_action_steps": 8,
                "num_inference_steps": 10,
                "down_dims": [128, 256, 512],
            },
            "",
        ),
        ("lerobot/aloha_sim_insertion_human", "act", {"n_action_steps": 10}, ""),
        (
            "lerobot/aloha_sim_insertion_human",
            "act",
            {"n_action_steps": 1000, "chunk_size": 1000},
            "1000_steps",
        ),
    ],
)
# As artifacts have been generated on an x86_64 kernel, this test won't
# pass if it's run on another platform due to floating point errors
@require_x86_64_kernel
@require_cpu
def test_backward_compatibility(ds_repo_id: str, policy_name: str, policy_kwargs: dict, file_name_extra: str):
    """
    NOTE: If this test does not pass, and you have intentionally changed something in the policy:
        1. Inspect the differences in policy outputs and make sure you can account for them. Your PR should
           include a report on what changed and how that affected the outputs.
        2. Go to the `if __name__ == "__main__"` block of `tests/scripts/save_policy_to_safetensors.py` and
           add the policies you want to update the test artifacts for.
        3. Run `python tests/scripts/save_policy_to_safetensors.py`. The test artifact
           should be updated.
        4. Check that this test now passes.
        5. Remember to restore `tests/scripts/save_policy_to_safetensors.py` to its original state.
        6. Remember to stage and commit the resulting changes to `tests/artifacts`.

    NOTE: If the test does not pass, and you don't change the policy, it is likely that the test artifact
    is out of date. For example, some PyTorch versions have different randomness, see this PR:
    https://github.com/huggingface/lerobot/pull/1127.

    """

    # NOTE: ACT policy has different randomness, after PyTorch 2.7.0
    if policy_name == "act" and version.parse(torch.__version__) < version.parse("2.7.0"):
        pytest.skip(f"Skipping act policy test with PyTorch {torch.__version__}. Requires PyTorch >= 2.7.0")

    ds_name = ds_repo_id.split("/")[-1]
    artifact_dir = Path("tests/artifacts/policies") / f"{ds_name}_{policy_name}_{file_name_extra}"
    saved_output_dict = load_file(artifact_dir / "output_dict.safetensors")
    saved_grad_stats = load_file(artifact_dir / "grad_stats.safetensors")
    saved_param_stats = load_file(artifact_dir / "param_stats.safetensors")
    saved_actions = load_file(artifact_dir / "actions.safetensors")

    output_dict, grad_stats, param_stats, actions = get_policy_stats(ds_repo_id, policy_name, policy_kwargs)

    for key in saved_output_dict:
        torch.testing.assert_close(output_dict[key], saved_output_dict[key])
    for key in saved_grad_stats:
        torch.testing.assert_close(grad_stats[key], saved_grad_stats[key])
    for key in saved_param_stats:
        torch.testing.assert_close(param_stats[key], saved_param_stats[key])
    for key in saved_actions:
        rtol, atol = (2e-3, 5e-6) if policy_name == "diffusion" else (None, None)  # HACK
        torch.testing.assert_close(actions[key], saved_actions[key], rtol=rtol, atol=atol)


def test_act_temporal_ensembler():
    """Check that the online method in ACTTemporalEnsembler matches a simple offline calculation."""
    temporal_ensemble_coeff = 0.01
    chunk_size = 100
    episode_length = 101
    ensembler = ACTTemporalEnsembler(temporal_ensemble_coeff, chunk_size)
    # An batch of arbitrary sequences of 1D actions we wish to compute the average over. We'll keep the
    # "action space" in [-1, 1]. Apart from that, there is no real reason for the numbers chosen.
    with seeded_context(0):
        # Dimension is (batch, episode_length, chunk_size, action_dim(=1))
        # Stepping through the episode_length dim is like running inference at each rollout step and getting
        # a different action chunk.
        batch_seq = torch.stack(
            [
                torch.rand(episode_length, chunk_size) * 0.05 - 0.6,
                torch.rand(episode_length, chunk_size) * 0.02 - 0.01,
                torch.rand(episode_length, chunk_size) * 0.2 + 0.3,
            ],
            dim=0,
        ).unsqueeze(-1)  # unsqueeze for action dim
    batch_size = batch_seq.shape[0]
    # Exponential weighting (normalized). Unsqueeze once to match the position of the `episode_length`
    # dimension of `batch_seq`.
    weights = torch.exp(-temporal_ensemble_coeff * torch.arange(chunk_size)).unsqueeze(-1)

    # Simulate stepping through a rollout and computing a batch of actions with model on each step.
    for i in range(episode_length):
        # Mock a batch of actions.
        actions = torch.zeros(size=(batch_size, chunk_size, 1)) + batch_seq[:, i]
        online_avg = ensembler.update(actions)
        # Simple offline calculation: avg = Σ(aᵢ*wᵢ) / Σ(wᵢ).
        # Note: The complicated bit here is the slicing. Think about the (episode_length, chunk_size) grid.
        # What we want to do is take diagonal slices across it starting from the left.
        #  eg: chunk_size=4, episode_length=6
        #  ┌───────┐
        #  │0 1 2 3│
        #  │1 2 3 4│
        #  │2 3 4 5│
        #  │3 4 5 6│
        #  │4 5 6 7│
        #  │5 6 7 8│
        #  └───────┘
        chunk_indices = torch.arange(min(i, chunk_size - 1), -1, -1)
        episode_step_indices = torch.arange(i + 1)[-len(chunk_indices) :]
        seq_slice = batch_seq[:, episode_step_indices, chunk_indices]
        offline_avg = (
            einops.reduce(seq_slice * weights[: i + 1], "b s 1 -> b 1", "sum") / weights[: i + 1].sum()
        )
        # Sanity check. The average should be between the extrema.
        assert torch.all(einops.reduce(seq_slice, "b s 1 -> b 1", "min") <= offline_avg)
        assert torch.all(offline_avg <= einops.reduce(seq_slice, "b s 1 -> b 1", "max"))
        # Selected atol=1e-4 keeping in mind actions in [-1, 1] and excepting 0.01% error.
        torch.testing.assert_close(online_avg, offline_avg, rtol=1e-4, atol=1e-4)<|MERGE_RESOLUTION|>--- conflicted
+++ resolved
@@ -40,11 +40,7 @@
 )
 from lerobot.policies.normalize import Normalize, Unnormalize
 from lerobot.policies.pretrained import PreTrainedPolicy
-<<<<<<< HEAD
-from lerobot.processor import RobotProcessor, TransitionIndex, VanillaObservationProcessor
-=======
 from lerobot.processor import RobotProcessor, TransitionKey, VanillaObservationProcessor
->>>>>>> 26dd1a01
 from lerobot.utils.random_utils import seeded_context
 from tests.artifacts.policies.save_policy_to_safetensors import get_policy_stats
 from tests.utils import DEVICE, require_cpu, require_env, require_x86_64_kernel
@@ -194,11 +190,7 @@
     obs_processor = RobotProcessor([VanillaObservationProcessor()])
     transition = (observation, None, None, None, None, None, None)
     processed_transition = obs_processor(transition)
-<<<<<<< HEAD
-    observation = processed_transition[TransitionIndex.OBSERVATION]
-=======
     observation = processed_transition[TransitionKey.OBSERVATION]
->>>>>>> 26dd1a01
 
     # send observation to device/gpu
     observation = {key: observation[key].to(DEVICE, non_blocking=True) for key in observation}
